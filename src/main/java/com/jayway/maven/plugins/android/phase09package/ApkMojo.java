--- conflicted
+++ resolved
@@ -389,12 +389,8 @@
 
     private Set<Artifact> getNativeDependenciesArtifacts()
     {
-<<<<<<< HEAD
         final Set<Artifact> filteredArtifacts = new HashSet<Artifact>();
-=======
-        Set<Artifact> filteredArtifacts = new HashSet<Artifact>();
         @SuppressWarnings("unchecked")
->>>>>>> dfe3c842
         final Set<Artifact> allArtifacts = project.getDependencyArtifacts();
 
         for (Artifact artifact : allArtifacts)
