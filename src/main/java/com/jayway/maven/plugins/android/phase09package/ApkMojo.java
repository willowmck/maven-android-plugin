--- conflicted
+++ resolved
@@ -38,16 +38,11 @@
 import org.apache.maven.plugin.MojoFailureException;
 import org.apache.maven.plugin.dependency.utils.resolvers.DefaultArtifactsResolver;
 
-<<<<<<< HEAD
-import java.io.*;
-import java.util.*;
-=======
 import com.jayway.maven.plugins.android.AbstractAndroidMojo;
 import com.jayway.maven.plugins.android.AndroidSigner;
 import com.jayway.maven.plugins.android.CommandExecutor;
 import com.jayway.maven.plugins.android.ExecutionException;
 import com.jayway.maven.plugins.android.Sign;
->>>>>>> 858df7a9
 
 /**
  * Creates the apk file. By default signs it with debug keystore.<br/>
@@ -126,14 +121,10 @@
      */
     private String nativeLibrariesDependenciesHardwareArchitectureOverride;
 
-<<<<<<< HEAD
-=======
-
     private Class apkBuilderClass;
 
     private static final Pattern PATTERN_JAR_EXT = Pattern.compile("^.+\\.jar$", 2);
 
->>>>>>> 858df7a9
     public void execute() throws MojoExecutionException, MojoFailureException {
         // Make an early exit if we're not supposed to generate the APK
         if (!generateApk) {
@@ -164,24 +155,11 @@
             signed = false;
         }
 
-<<<<<<< HEAD
-        commands.add("-z");
-        commands.add(new File(project.getBuild().getDirectory(), project.getBuild().getFinalName() + ".ap_").getAbsolutePath());
-        commands.add("-f");
-        commands.add(new File(project.getBuild().getDirectory(), "classes.dex").getAbsolutePath());
-        commands.add("-rf");
-        commands.add(new File(project.getBuild().getDirectory(), "classes").getAbsolutePath());
-
-        // Process the native libraries, looking both in the current build directory as well as
-        // at the dependencies declared in the pom.  Currently, all .so files are automatically included
-        processNativeLibraries(commands);
-=======
         sourceFolders.add(new File(project.getBuild().getDirectory(), "classes"));
 
         // Process the native libraries, looking both in the current build directory as well as
         // at the dependencies declared in the pom.  Currently, all .so files are automatically included
         processNativeLibraries(nativeFolders);
->>>>>>> 858df7a9
 
         for (Artifact artifact : getRelevantCompileArtifacts()) {
             jarFiles.add(artifact.getFile());
@@ -223,16 +201,12 @@
         project.getArtifact().setFile(outputFile);
     }
 
-<<<<<<< HEAD
-    private void processNativeLibraries(final List<String> commands) throws MojoExecutionException
-=======
     private void initializeAPKBuilder() throws MojoExecutionException {
         File file = getAndroidSdk().getSDKLibJar();
         ApkBuilder.initialize(getLog(), file);
     }
 
     private void processNativeLibraries(final List<File> natives) throws MojoExecutionException
->>>>>>> 858df7a9
     {
         final Set<Artifact> artifacts = getNativeDependenciesArtifacts();
 
@@ -243,12 +217,7 @@
             getLog().debug("No native library dependencies detected, will point directly to " + nativeLibrariesDirectory);
 
             // Point directly to the directory in this case - no need to copy files around
-<<<<<<< HEAD
-            commands.add("-nf");
-            commands.add(nativeLibrariesDirectory.getAbsolutePath());
-=======
             natives.add(nativeLibrariesDirectory);
->>>>>>> 858df7a9
         }
         else if (!artifacts.isEmpty() || hasValidNativeLibrariesDirectory)
         {
@@ -260,13 +229,7 @@
             destinationDirectory.mkdirs();
 
              // Point directly to the directory
-<<<<<<< HEAD
-            commands.add("-nf");
-            commands.add(destinationDirectory.getAbsolutePath());
-=======
             natives.add(destinationDirectory);
->>>>>>> 858df7a9
-
 
             // If we have a valid native libs, copy those files - these already come in the structure required
             if (hasValidNativeLibrariesDirectory)
